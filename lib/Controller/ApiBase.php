<?php

declare(strict_types=1);

/**
 * @copyright Copyright (c) 2022 Varun Patil <radialapps@gmail.com>
 * @author Varun Patil <radialapps@gmail.com>
 * @license AGPL-3.0-or-later
 *
 * This program is free software: you can redistribute it and/or modify
 * it under the terms of the GNU Affero General Public License as
 * published by the Free Software Foundation, either version 3 of the
 * License, or (at your option) any later version.
 *
 * This program is distributed in the hope that it will be useful,
 * but WITHOUT ANY WARRANTY; without even the implied warranty of
 * MERCHANTABILITY or FITNESS FOR A PARTICULAR PURPOSE. See the
 * GNU Affero General Public License for more details.
 *
 * You should have received a copy of the GNU Affero General Public License
 * along with this program. If not, see <http://www.gnu.org/licenses/>.
 */

namespace OCA\Memories\Controller;

use OCA\Memories\AppInfo\Application;
use OCA\Memories\Db\TimelineQuery;
use OCA\Memories\Db\TimelineRoot;
use OCA\Memories\Exif;
use OCP\App\IAppManager;
use OCP\AppFramework\Controller;
use OCP\AppFramework\Http;
use OCP\AppFramework\Http\DataDisplayResponse;
use OCP\AppFramework\Http\JSONResponse;
use OCP\Files\File;
use OCP\Files\Folder;
use OCP\Files\IRootFolder;
use OCP\IConfig;
use OCP\IDBConnection;
use OCP\IRequest;
use OCP\IUserSession;

class ApiBase extends Controller
{
    protected IConfig $config;
    protected IUserSession $userSession;
    protected IRootFolder $rootFolder;
    protected IAppManager $appManager;
    protected TimelineQuery $timelineQuery;
    protected IDBConnection $connection;

    public function __construct(
        IRequest $request,
        IConfig $config,
        IUserSession $userSession,
        IDBConnection $connection,
        IRootFolder $rootFolder,
        IAppManager $appManager
    ) {
        parent::__construct(Application::APPNAME, $request);

        $this->config = $config;
        $this->userSession = $userSession;
        $this->connection = $connection;
        $this->rootFolder = $rootFolder;
        $this->appManager = $appManager;
        $this->timelineQuery = new TimelineQuery($connection);
    }

    /** Get logged in user's UID or throw exception */
    protected function getUID(): string
    {
        $user = $this->userSession->getUser();
        if ($this->getShareToken()) {
            $user = null;
        } elseif (null === $user) {
            throw new \Exception('User not logged in');
        }

        return $user ? $user->getUID() : '';
    }

    /** Get the TimelineRoot object relevant to the request */
    protected function getRequestRoot()
    {
        $user = $this->userSession->getUser();
        $root = new TimelineRoot();

        // Albums have no folder
        if ($this->albumsIsEnabled() && $this->request->getParam('album')) {
            if (null !== $user) {
                return $root;
            }
            if (($token = $this->getShareToken()) && $this->timelineQuery->getAlbumByLink($token)) {
                return $root;
            }
        }

        // Public shared folder
        if ($share = $this->getShareNode()) { // can throw
            $root->addFolder($share);

            return $root;
        }

        // Anything else needs a user
        if (null === $user) {
            throw new \Exception('User not logged in');
        }
        $uid = $user->getUID();

        $folder = null;
        $folderPath = $this->request->getParam('folder');
        $userFolder = $this->rootFolder->getUserFolder($uid);

        try {
            if (null !== $folderPath) {
                $folder = $userFolder->get(Exif::removeExtraSlash($folderPath));
                $root->addFolder($folder);
            } else {
                $timelinePath = $this->request->getParam('timelinePath', Exif::getPhotosPath($this->config, $uid));
                $timelinePath = Exif::removeExtraSlash($timelinePath);

                // Multiple timeline path support
                $paths = explode(';', $timelinePath);
                foreach ($paths as &$path) {
                    $folder = $userFolder->get(trim($path));
                    $root->addFolder($folder);
                }
                $root->addMountPoints();
            }
        } catch (\OCP\Files\NotFoundException $e) {
            $msg = $e->getMessage();

            throw new \Exception("Folder not found: {$msg}");
        }

        return $root;
    }

    /**
     * Get a file with ID for the current user.
     */
    protected function getUserFile(int $fileId): ?File
    {
        // Don't check self for share token
        if ($this->getShareToken()) {
            return $this->getShareFile($fileId);
        }

        // Check both user folder and album
        return $this->getUserFolderFile($fileId) ??
            $this->getAlbumFile($fileId);
    }

    /**
     * Get a file with ID from user's folder.
     */
    protected function getUserFolderFile(int $id): ?File
    {
        $user = $this->userSession->getUser();
        if (null === $user) {
            return null;
        }
        $userFolder = $this->rootFolder->getUserFolder($user->getUID());

        return $this->getOneFileFromFolder($userFolder, $id);
    }

    /**
     * Get a file with ID from an album.
     */
    protected function getAlbumFile(int $id): ?File
    {
        $user = $this->userSession->getUser();
        if (null === $user) {
            return null;
        }
        $uid = $user->getUID();

        $owner = $this->timelineQuery->albumHasUserFile($uid, $id);
        if (!$owner) {
            return null;
        }

        $folder = $this->rootFolder->getUserFolder($owner);

        return $this->getOneFileFromFolder($folder, $id);
    }

    /**
     * Get a file with ID from a public share.
     *
     * @param int $fileId
     */
    protected function getShareFile(int $id): ?File
    {
        try {
            // Album share
            if ($this->request->getParam('album')) {
                $album = $this->timelineQuery->getAlbumByLink($this->getShareToken());
                if (null === $album) {
                    return null;
                }

                $owner = $this->timelineQuery->albumHasFile((int) $album['album_id'], $id);
                if (!$owner) {
                    return null;
                }

                $folder = $this->rootFolder->getUserFolder($owner);

                return $this->getOneFileFromFolder($folder, $id);
            }

            // Folder share
            if ($share = $this->getShareNode()) {
                return $this->getOneFileFromFolder($share, $id);
            }
        } catch (\Exception $e) {
        }

        return null;
    }

    protected function isRecursive()
    {
        return null === $this->request->getParam('folder') || $this->request->getParam('recursive');
    }

    protected function isArchive()
    {
        return null !== $this->request->getParam('archive');
    }

    protected function isMonthView()
    {
        return null !== $this->request->getParam('monthView');
    }

    protected function isReverse()
    {
        return null !== $this->request->getParam('reverse');
    }

    protected function getShareToken()
    {
        return $this->request->getParam('token');
    }

    protected function getShareObject()
    {
        // Get token from request
        $token = $this->getShareToken();
        if (null === $token) {
            return null;
        }

        // Get share by token
        $share = \OC::$server->get(\OCP\Share\IManager::class)->getShareByToken($token);
        if (!PublicController::validateShare($share)) {
            return null;
        }

        // Check if share is password protected
        if (($password = $share->getPassword()) !== null) {
            $session = \OC::$server->get(\OCP\ISession::class);

            // https://github.com/nextcloud/server/blob/0447b53bda9fe95ea0cbed765aa332584605d652/lib/public/AppFramework/PublicShareController.php#L119
            if (
                $session->get('public_link_authenticated_token') !== $token
                || $session->get('public_link_authenticated_password_hash') !== $password
            ) {
                throw new \Exception('Share is password protected and user is not authenticated');
            }
        }

        return $share;
    }

    protected function getShareNode()
    {
        $share = $this->getShareObject();
        if (null === $share) {
            return null;
        }

        // Get node from share
        $node = $share->getNode(); // throws exception if not found
        if (!$node instanceof Folder || !$node->isReadable() || !$node->isShareable()) {
            throw new \Exception('Share not found or invalid');
        }

        return $node;
    }

    /**
     * Given a list of file ids, return the first preview image possible.
     */
    protected function getPreviewFromImageList(array &$list)
    {
        // Get preview manager
        $previewManager = \OC::$server->get(\OCP\IPreview::class);

        // Try to get a preview
        $userFolder = $this->rootFolder->getUserFolder($this->getUID());
        foreach ($list as &$img) {
            // Get the file
            $files = $userFolder->getById($img);
            if (0 === \count($files)) {
                continue;
            }

            // Check read permission
            if (!($files[0]->getPermissions() & \OCP\Constants::PERMISSION_READ)) {
                continue;
            }

            // Get preview image
            try {
                $preview = $previewManager->getPreview($files[0], 512, 512, false);
                $response = new DataDisplayResponse($preview->getContent(), Http::STATUS_OK, [
                    'Content-Type' => $preview->getMimeType(),
                ]);
                $response->cacheFor(3600 * 24, false, false);

                return $response;
            } catch (\Exception $e) {
                continue;
            }
        }

        return new JSONResponse([], Http::STATUS_NOT_FOUND);
    }

    /**
     * Check if albums are enabled for this user.
     */
    protected function albumsIsEnabled(): bool
    {
        return \OCA\Memories\Util::albumsIsEnabled($this->appManager);
    }

    /**
     * Check if tags is enabled for this user.
     */
    protected function tagsIsEnabled(): bool
    {
        return \OCA\Memories\Util::tagsIsEnabled($this->appManager);
    }

    /**
     * Check if recognize is enabled for this user.
     */
    protected function recognizeIsEnabled(): bool
    {
        return \OCA\Memories\Util::recognizeIsEnabled($this->appManager);
    }

    // Check if facerecognition is installed and enabled for this user.
    protected function facerecognitionIsInstalled(): bool
    {
        return \OCA\Memories\Util::facerecognitionIsInstalled($this->appManager);
    }

    /**
     * Check if facerecognition is enabled for this user.
     */
    protected function facerecognitionIsEnabled(): bool
    {
        return \OCA\Memories\Util::facerecognitionIsEnabled($this->config, $this->getUID());
    }

    /**
<<<<<<< HEAD
     * Check if geolocation is enabled for this user.
     */
    protected function placesIsEnabled(): bool
    {
        return \OCA\Memories\Util::placesGISType() > 0;
=======
     * Get transformations depending on the request.
     *
     * @param bool $aggregateOnly Only apply transformations for aggregation (days call)
     */
    protected function getTransformations(bool $aggregateOnly)
    {
        $transforms = [];

        // Add extra information, basename and mimetype
        if (!$aggregateOnly && ($fields = $this->request->getParam('fields'))) {
            $fields = explode(',', $fields);
            $transforms[] = [$this->timelineQuery, 'transformExtraFields', $fields];
        }

        // Filter for one album
        if ($this->albumsIsEnabled()) {
            if ($albumId = $this->request->getParam('album')) {
                $transforms[] = [$this->timelineQuery, 'transformAlbumFilter', $albumId];
            }
        }

        // Other transforms not allowed for public shares
        if (null === $this->userSession->getUser()) {
            return $transforms;
        }

        // Filter only favorites
        if ($this->request->getParam('fav')) {
            $transforms[] = [$this->timelineQuery, 'transformFavoriteFilter'];
        }

        // Filter only videos
        if ($this->request->getParam('vid')) {
            $transforms[] = [$this->timelineQuery, 'transformVideoFilter'];
        }

        // Filter only for one face on Recognize
        if (($recognize = $this->request->getParam('recognize')) && $this->recognizeIsEnabled()) {
            $transforms[] = [$this->timelineQuery, 'transformPeopleRecognitionFilter', $recognize];

            $faceRect = $this->request->getParam('facerect');
            if ($faceRect && !$aggregateOnly) {
                $transforms[] = [$this->timelineQuery, 'transformPeopleRecognizeRect', $recognize];
            }
        }

        // Filter only for one face on Face Recognition
        if (($face = $this->request->getParam('facerecognition')) && $this->facerecognitionIsEnabled()) {
            $currentModel = (int) $this->config->getAppValue('facerecognition', 'model', -1);
            $transforms[] = [$this->timelineQuery, 'transformPeopleFaceRecognitionFilter', $currentModel, $face];

            $faceRect = $this->request->getParam('facerect');
            if ($faceRect && !$aggregateOnly) {
                $transforms[] = [$this->timelineQuery, 'transformPeopleFaceRecognitionRect', $face];
            }
        }

        // Filter only for one tag
        if ($this->tagsIsEnabled()) {
            if ($tagName = $this->request->getParam('tag')) {
                $transforms[] = [$this->timelineQuery, 'transformTagFilter', $tagName];
            }
        }

        // Limit number of responses for day query
        $limit = $this->request->getParam('limit');
        if ($limit) {
            $transforms[] = [$this->timelineQuery, 'transformLimitDay', (int) $limit];
        }

        // Filter geological bounds
        $minLat = $this->request->getParam('minLat');
        $maxLat = $this->request->getParam('maxLat');
        $minLng = $this->request->getParam('minLng');
        $maxLng = $this->request->getParam('maxLng');
        if ($minLat && $maxLat && $minLng && $maxLng) {
            $transforms[] = [$this->timelineQuery, 'transformBoundFilter', $minLat, $maxLat, $minLng, $maxLng];
        }

        return $transforms;
>>>>>>> 7d01849f
    }

    /**
     * Helper to get one file or null from a fiolder.
     */
    private function getOneFileFromFolder(Folder $folder, int $id): ?File
    {
        // Check for permissions and get numeric Id
        $file = $folder->getById($id);
        if (0 === \count($file)) {
            return null;
        }

        // Check if node is a file
        if (!$file[0] instanceof File) {
            return null;
        }

        // Check read permission
        if (!($file[0]->getPermissions() & \OCP\Constants::PERMISSION_READ)) {
            return null;
        }

        return $file[0];
    }
}<|MERGE_RESOLUTION|>--- conflicted
+++ resolved
@@ -372,13 +372,14 @@
     }
 
     /**
-<<<<<<< HEAD
      * Check if geolocation is enabled for this user.
      */
     protected function placesIsEnabled(): bool
     {
         return \OCA\Memories\Util::placesGISType() > 0;
-=======
+    }
+
+    /**
      * Get transformations depending on the request.
      *
      * @param bool $aggregateOnly Only apply transformations for aggregation (days call)
@@ -440,6 +441,13 @@
         if ($this->tagsIsEnabled()) {
             if ($tagName = $this->request->getParam('tag')) {
                 $transforms[] = [$this->timelineQuery, 'transformTagFilter', $tagName];
+            }
+        }
+
+        // Filter only for one place
+        if ($this->placesIsEnabled()) {
+            if ($locationId = $this->request->getParam('place')) {
+                $transforms[] = [$this->timelineQuery, 'transformPlaceFilter', (int) $locationId];
             }
         }
 
@@ -459,7 +467,6 @@
         }
 
         return $transforms;
->>>>>>> 7d01849f
     }
 
     /**
