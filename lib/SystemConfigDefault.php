--- conflicted
+++ resolved
@@ -20,6 +20,10 @@
 
     // Places database type identifier
     'memories.gis_type' => -1,
+
+    // Default viewer high resolution image loading condition
+    // Valid values: 'always' | 'zoom' | 'never'
+    'memories.viewer.high_res_cond' => 'zoom',
 
     // Disable transcoding
     'memories.vod.disable' => true,
@@ -72,14 +76,8 @@
     'preview_max_y' => 4096,
     'preview_max_memory' => 128,
     'preview_max_filesize_image' => 50,
-<<<<<<< HEAD
     'preview_ffmpeg_path' => '',
 
     // Placeholders only; these are not touched by the app
     'instanceid' => 'default',
-=======
-
-    'memories.global_full_res_on_zoom' => true,
-    'memories.global_full_res_always' => false,
->>>>>>> 011a8623
 ];