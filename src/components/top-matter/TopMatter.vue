<template>
  <div class="top-matter" v-if="type">
    <FolderTopMatter v-if="type === 1" />
    <TagTopMatter v-else-if="type === 2" />
    <FaceTopMatter v-else-if="type === 3" />
    <AlbumTopMatter v-else-if="type === 4" />
    <LocationTopMatter v-else-if="type === 5" />
  </div>
</template>

<script lang="ts">
import { defineComponent } from "vue";

import FolderTopMatter from "./FolderTopMatter.vue";
import TagTopMatter from "./TagTopMatter.vue";
import FaceTopMatter from "./FaceTopMatter.vue";
import AlbumTopMatter from "./AlbumTopMatter.vue";
import LocationTopMatter from "./LocationTopMatter.vue";

import { TopMatterType } from "../../types";

export default defineComponent({
  name: "TopMatter",
  components: {
    FolderTopMatter,
    TagTopMatter,
    FaceTopMatter,
    AlbumTopMatter,
    LocationTopMatter,
  },

  data: () => ({
    type: TopMatterType.NONE,
  }),

  watch: {
    $route: function (from: any, to: any) {
      this.setTopMatter();
    },
  },

  mounted() {
    this.setTopMatter();
  },

  methods: {
    /** Create top matter */
    setTopMatter() {
      this.type = (() => {
        switch (this.$route.name) {
          case "folders":
            return TopMatterType.FOLDER;
          case "tags":
            return this.$route.params.name
              ? TopMatterType.TAG
              : TopMatterType.NONE;
          case "recognize":
          case "facerecognition":
            return this.$route.params.name
              ? TopMatterType.FACE
              : TopMatterType.NONE;
          case "albums":
            return TopMatterType.ALBUM;
<<<<<<< HEAD
          case "places":
            return this.$route.params.name
              ? TopMatterType.TAG
              : TopMatterType.NONE;
=======
          case "locations":
            return TopMatterType.LOCATION;
>>>>>>> 7d01849f
          default:
            return TopMatterType.NONE;
        }
      })();
    },
  },
});
</script><|MERGE_RESOLUTION|>--- conflicted
+++ resolved
@@ -61,15 +61,12 @@
               : TopMatterType.NONE;
           case "albums":
             return TopMatterType.ALBUM;
-<<<<<<< HEAD
           case "places":
             return this.$route.params.name
               ? TopMatterType.TAG
               : TopMatterType.NONE;
-=======
           case "locations":
             return TopMatterType.LOCATION;
->>>>>>> 7d01849f
           default:
             return TopMatterType.NONE;
         }
